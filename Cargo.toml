[workspace]
<<<<<<< HEAD
members = [
    "protocol",
    "indexer",
    "indexer-db",
    "indexer-actors",
]
=======
members = ["indexer-lib", "protocol", "indexer"]
>>>>>>> 922c722b
resolver = "3"

[workspace.dependencies]
anyhow = "1.0.98"
arrayref = "0.3.9"
arc-swap = "1.7.1"
axum = "0.8.4"
bon = "3.*"
faster-hex = "0.10.0"
fjall = { version = "2.11.2", default-features = false, features = [
    "lz4",
    "miniz",
    "ssi_tx",
] }
flume = "0.11.1"
fstr = "0.2.13"
futures-util = "0.3.31"
kaspa-addresses = "1.*"
kaspa-consensus-core = "1.*"
kaspa-rpc-core = "1.*"
kaspa-txscript = "1.*"
kaspa-wrpc-client = "1.*"
rayon = "1.11.0"
ringmap = "0.1.4"
rolling-file = "0.2.0"
serde = "1.0"
thiserror = "2.0.12"
time = "0.3.41"
tokio = "1.45.1"
tower-http = "0.6"
tracing = "0.1.41"
tracing-appender = "0.2.3"
tracing-subscriber = "0.3.19"
utoipa = "5.0"
utoipa-swagger-ui = "9"
workflow-core = "0.18.0"
workflow-rpc = "0.18.0"
workflow-serializer = "0.18.0"
dotenv = "0.15.0"
zerocopy = "0.8.26"
envy = "0.4"
<<<<<<< HEAD
=======
serde_with = "3.14.0"
clap = "4.5.42"
>>>>>>> 922c722b

protocol = { path = "protocol" }

indexer-actors = { path = "indexer-actors" }
indexer-db = { path = "indexer-db" }

[patch.crates-io]
kaspa-addresses = { git = "https://github.com/kaspanet/rusty-kaspa.git", tag = "v1.0.1" }
kaspa-consensus-core = { git = "https://github.com/kaspanet/rusty-kaspa.git", tag = "v1.0.1" }
kaspa-math = { git = "https://github.com/kaspanet/rusty-kaspa.git", tag = "v1.0.1" }
kaspa-rpc-core = { git = "https://github.com/kaspanet/rusty-kaspa.git", tag = "v1.0.1" }
kaspa-txscript = { git = "https://github.com/kaspanet/rusty-kaspa.git", tag = "v1.0.1" }
kaspa-wrpc-client = { git = "https://github.com/kaspanet/rusty-kaspa.git", tag = "v1.0.1" }

fjall = { git = "https://github.com/fjall-rs/fjall.git", branch = "improve-write-stalling" }<|MERGE_RESOLUTION|>--- conflicted
+++ resolved
@@ -1,14 +1,10 @@
 [workspace]
-<<<<<<< HEAD
 members = [
     "protocol",
     "indexer",
     "indexer-db",
     "indexer-actors",
 ]
-=======
-members = ["indexer-lib", "protocol", "indexer"]
->>>>>>> 922c722b
 resolver = "3"
 
 [workspace.dependencies]
@@ -50,11 +46,6 @@
 dotenv = "0.15.0"
 zerocopy = "0.8.26"
 envy = "0.4"
-<<<<<<< HEAD
-=======
-serde_with = "3.14.0"
-clap = "4.5.42"
->>>>>>> 922c722b
 
 protocol = { path = "protocol" }
 
