[workspace]
members = [
    "indexer-lib",
    "protocol",
    "indexer",
    "indexer-db",
    "indexer-actors",
]
resolver = "3"

[workspace.dependencies]
anyhow = "1.0.98"
arrayref = "0.3.9"
arc-swap = "1.7.1"
axum = "0.8.4"
bon = "3.*"
bytemuck = "1.23.1"
faster-hex = "0.10.0"
fjall = { version = "2.11.2", default-features = false, features = ["lz4", "miniz", "ssi_tx"] }
flume = "0.11.1"
futures-util = "0.3.31"
itertools = "0.14.0"
kaspa-addresses = "1.*"
kaspa-consensus-core = "1.*"
kaspa-math = "1.*"
kaspa-rpc-core = "1.*"
kaspa-txscript = "1.*"
kaspa-wrpc-client = "1.*"
parking_lot = "0.12.4"
ringmap = "0.1.4"
rolling-file = "0.2.0"
serde = "1.0"
serde_with = "3.14.0"
thiserror = "2.0.12"
time = "0.3.41"
tokio = "1.45.1"
tower-http = "0.6"
tracing = "0.1.41"
tracing-appender = "0.2.3"
tracing-subscriber = "0.3.19"
utoipa = "5.0"
utoipa-swagger-ui = "9"
workflow-core = "0.18.0"
workflow-rpc = "0.18.0"
workflow-serializer = "0.18.0"
dotenv = "0.15.0"
<<<<<<< HEAD
zerocopy = "0.8.26"
=======
envy = "0.4"
serde_with = "3.14.0"
>>>>>>> 81cd04fc

protocol = { path = "protocol" }

indexer-actors = { path = "indexer-actors" }
indexer-lib = { path = "indexer-lib" }
indexer-db = { path = "indexer-db" }

[patch.crates-io]
kaspa-addresses = { git = "https://github.com/kaspanet/rusty-kaspa.git", tag = "v1.0.1" }
kaspa-consensus-core = { git = "https://github.com/kaspanet/rusty-kaspa.git", tag = "v1.0.1" }
kaspa-math = { git = "https://github.com/kaspanet/rusty-kaspa.git", tag = "v1.0.1" }
kaspa-rpc-core = { git = "https://github.com/kaspanet/rusty-kaspa.git", tag = "v1.0.1" }
kaspa-txscript = { git = "https://github.com/kaspanet/rusty-kaspa.git", tag = "v1.0.1" }
kaspa-wrpc-client = { git = "https://github.com/kaspanet/rusty-kaspa.git", tag = "v1.0.1" }

fjall = { git = "https://github.com/fjall-rs/fjall.git", branch = "improve-write-stalling" }<|MERGE_RESOLUTION|>--- conflicted
+++ resolved
@@ -44,12 +44,8 @@
 workflow-rpc = "0.18.0"
 workflow-serializer = "0.18.0"
 dotenv = "0.15.0"
-<<<<<<< HEAD
 zerocopy = "0.8.26"
-=======
 envy = "0.4"
-serde_with = "3.14.0"
->>>>>>> 81cd04fc
 
 protocol = { path = "protocol" }
 
