--- conflicted
+++ resolved
@@ -40,20 +40,16 @@
     synced_capacity: usize,
     processed_block_tx: flume::Receiver<CompactHeader>,
     realtime_vcc_tx: flume::Receiver<RealTimeVccNotification>,
-
     syncer_rx: flume::Receiver<SyncVccNotification>,
     syncer_tx: flume::Sender<SyncVccNotification>,
     command_tx: workflow_core::channel::Sender<Command>,
-
     tx_keyspace: TxKeyspace,
     metadata_partition: MetadataPartition,
     tx_id_to_acceptance_partition: TxIDToAcceptancePartition,
     accepting_block_to_tx_id_partition: AcceptingBlockToTxIDPartition,
     pending_sender_resolution_partition: PendingSenderResolutionPartition,
-
     handshake_by_receiver_partition: HandshakeByReceiverPartition,
     handshake_by_sender_partition: HandshakeBySenderPartition,
-
     contextual_message_by_sender_partition: ContextualMessageBySenderPartition,
     self_stash_by_owner_partition: SelfStashByOwnerPartition,
 
@@ -538,7 +534,6 @@
             }
             for block in vcc.accepted_transaction_ids.as_slice() {
                 self.handle_vcc_addition(&mut wtx, block, state)?;
-<<<<<<< HEAD
             }
             let last_block = vcc.added_chain_block_hashes.last().unwrap().as_bytes();
             let (last_daa, last_blue_work) = state.processed_blocks.get(&last_block).unwrap();
@@ -556,25 +551,6 @@
             } else {
                 warn!("conflict detected, retry handling sync vc")
             }
-=======
-            }
-            let last_block = vcc.added_chain_block_hashes.last().unwrap().as_bytes();
-            let (last_daa, last_blue_work) = state.processed_blocks.get(&last_block).unwrap();
-            self.metadata_partition.set_latest_accepting_block_cursor(
-                &mut wtx,
-                Cursor {
-                    blue_work: *last_blue_work,
-                    block_hash: last_block,
-                    daa_score: *last_daa,
-                }
-                .into(),
-            )?;
-            if wtx.commit()?.is_ok() {
-                break (last_block, *last_blue_work);
-            } else {
-                warn!("conflict detected, retry handling sync vc")
-            }
->>>>>>> 58932282
         };
         Ok(resp)
     }
@@ -808,12 +784,8 @@
                     | PartitionId::TxIdToPayment
                     | PartitionId::AcceptingBlockToTxIds
                     | PartitionId::TxIdToAcceptance
-<<<<<<< HEAD
-                    | PartitionId::PendingSenders => {
-=======
                     | PartitionId::PendingSenders
                     | PartitionId::TxIDToSelfStash => {
->>>>>>> 58932282
                         panic!("Unexpected partition id")
                     }
                     PartitionId::HandshakeByReceiver => size_of::<HandshakeKeyByReceiver>(),
@@ -823,10 +795,7 @@
                     }
                     PartitionId::PaymentByReceiver => size_of::<PaymentKeyByReceiver>(),
                     PartitionId::PaymentBySender => size_of::<PaymentKeyBySender>(),
-<<<<<<< HEAD
-=======
                     PartitionId::SelfStashByOwner => size_of::<SelfStashKeyByOwner>(),
->>>>>>> 58932282
                 },
                 |wtx, entry| match entry.partition_id {
                     PartitionId::Metadata
@@ -837,12 +806,8 @@
                     | PartitionId::TxIdToPayment
                     | PartitionId::AcceptingBlockToTxIds
                     | PartitionId::TxIdToAcceptance
-<<<<<<< HEAD
-                    | PartitionId::PendingSenders => {
-=======
                     | PartitionId::PendingSenders
                     | PartitionId::TxIDToSelfStash => {
->>>>>>> 58932282
                         panic!("Unexpected partition id")
                     }
                     PartitionId::HandshakeByReceiver => {
@@ -899,8 +864,6 @@
                         self.payment_by_sender_partition.insert_wtx(wtx, &key);
                         Ok(())
                     }
-<<<<<<< HEAD
-=======
                     PartitionId::SelfStashByOwner => {
                         if !matches!(entry.action, Action::InsertByKeySender) {
                             panic!("Unexpected action")
@@ -911,7 +874,6 @@
                         self.self_stash_by_owner_partition.insert_wtx(wtx, &key);
                         Ok(())
                     }
->>>>>>> 58932282
                 },
             )?;
 
