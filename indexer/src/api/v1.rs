use crate::api::v1::contextual_messages::ContextualMessageApi;
use crate::api::v1::handshakes::HandshakeApi;
use crate::api::v1::payments::PaymentApi;
use crate::context::IndexerContext;
use axum::extract::State;
use axum::response::IntoResponse;
use axum::routing::get;
use axum::{Json, Router};
use futures_util::FutureExt;
use indexer_lib::database::messages::contextual_messages::ContextualMessageBySenderPartition;
use indexer_lib::database::messages::handshakes::{
    HandshakeByReceiverPartition, HandshakeBySenderPartition,
};
use indexer_lib::database::messages::{
    PaymentByReceiverPartition, PaymentBySenderPartition, TxIdToHandshakePartition,
    TxIdToPaymentPartition,
};
use indexer_lib::database::processing::TxIDToAcceptancePartition;
use indexer_lib::metrics::{IndexerMetricsSnapshot, SharedMetrics};
use std::net::SocketAddr;
use tower_http::cors::CorsLayer;
use tracing::error;
use utoipa::OpenApi;
use utoipa_swagger_ui::SwaggerUi;
pub mod contextual_messages;
pub mod handshakes;
pub mod payments;

#[derive(OpenApi)]
#[openapi(
    paths(
        handshakes::get_handshakes_by_sender,
        handshakes::get_handshakes_by_receiver,
        contextual_messages::get_contextual_messages_by_sender,
        payments::get_payments_by_sender,
        payments::get_payments_by_receiver,
        get_metrics,
    ),
    components(
        schemas(handshakes::HandshakeResponse, contextual_messages::ContextualMessageResponse, IndexerMetricsSnapshot)
    ),
    tags(
        (name = "Kasia Indexer API", description = "Kasia Indexer API")
    )
)]
pub struct ApiDoc;

#[derive(Clone)]
pub struct Api {
    handshake_api: HandshakeApi,
    contextual_message_api: ContextualMessageApi,
    payment_api: PaymentApi,
    metrics: SharedMetrics,
}

impl Api {
    pub fn new(
        tx_keyspace: fjall::TxKeyspace,
        handshake_by_sender_partition: HandshakeBySenderPartition,
        handshake_by_receiver_partition: HandshakeByReceiverPartition,
        contextual_message_by_sender_partition: ContextualMessageBySenderPartition,
        payment_by_sender_partition: PaymentBySenderPartition,
        payment_by_receiver_partition: PaymentByReceiverPartition,
        tx_id_to_acceptance_partition: TxIDToAcceptancePartition,
        tx_id_to_handshake_partition: TxIdToHandshakePartition,
        tx_id_to_payment_partition: TxIdToPaymentPartition,
        metrics: SharedMetrics,
        context: IndexerContext,
    ) -> Self {
        let handshake_api = HandshakeApi::new(
            tx_keyspace.clone(),
            handshake_by_sender_partition,
            handshake_by_receiver_partition,
            tx_id_to_acceptance_partition.clone(),
            tx_id_to_handshake_partition,
<<<<<<< HEAD
            context.clone()
=======
            context.clone(),
>>>>>>> 81cd04fc
        );

        let contextual_message_api = ContextualMessageApi::new(
            tx_keyspace.clone(),
            contextual_message_by_sender_partition,
            tx_id_to_acceptance_partition.clone(),
<<<<<<< HEAD
            context.clone()
=======
            context.clone(),
>>>>>>> 81cd04fc
        );

        let payment_api = PaymentApi::new(
            tx_keyspace,
            payment_by_sender_partition,
            payment_by_receiver_partition,
            tx_id_to_payment_partition,
            tx_id_to_acceptance_partition,
<<<<<<< HEAD
            context.clone()
=======
            context.clone(),
>>>>>>> 81cd04fc
        );

        Self {
            handshake_api,
            contextual_message_api,
            payment_api,
            metrics,
        }
    }

    pub async fn serve(
        self,
        bind_address: &str,
        shutdown: tokio::sync::oneshot::Receiver<()>,
    ) -> anyhow::Result<()> {
        let addr: SocketAddr = bind_address.parse()?;
        let app = self.router();
        let listener = tokio::net::TcpListener::bind(addr).await?;
        tracing::info!("Starting API server on {}", addr);
        axum::serve(listener, app.into_make_service())
            .with_graceful_shutdown(shutdown.map(|v| {
                _ = v.inspect_err(|_err| error!("shutdown receive error"));
            }))
            .await?;
        Ok(())
    }

    fn router(&self) -> Router {
        Router::new()
            .merge(SwaggerUi::new("/swagger-ui").url("/api-docs/openapi.json", ApiDoc::openapi()))
            .nest(
                "/handshakes",
                HandshakeApi::router().with_state(self.handshake_api.clone()),
            )
            .nest(
                "/contextual-messages",
                ContextualMessageApi::router().with_state(self.contextual_message_api.clone()),
            )
            .nest(
                "/payments",
                PaymentApi::router().with_state(self.payment_api.clone()),
            )
            .route(
                "/metrics",
                get(get_metrics).with_state(self.metrics.clone()),
            )
            .layer(CorsLayer::permissive())
    }
}

#[utoipa::path(
    get,
    path = "/metrics",
    responses(
        (status = 200, description = "Get system metrics", body = IndexerMetricsSnapshot)
    )
)]
async fn get_metrics(State(metrics): State<SharedMetrics>) -> impl IntoResponse {
    Json(metrics.snapshot())
}<|MERGE_RESOLUTION|>--- conflicted
+++ resolved
@@ -73,22 +73,14 @@
             handshake_by_receiver_partition,
             tx_id_to_acceptance_partition.clone(),
             tx_id_to_handshake_partition,
-<<<<<<< HEAD
-            context.clone()
-=======
             context.clone(),
->>>>>>> 81cd04fc
         );
 
         let contextual_message_api = ContextualMessageApi::new(
             tx_keyspace.clone(),
             contextual_message_by_sender_partition,
             tx_id_to_acceptance_partition.clone(),
-<<<<<<< HEAD
-            context.clone()
-=======
             context.clone(),
->>>>>>> 81cd04fc
         );
 
         let payment_api = PaymentApi::new(
@@ -97,11 +89,7 @@
             payment_by_receiver_partition,
             tx_id_to_payment_partition,
             tx_id_to_acceptance_partition,
-<<<<<<< HEAD
-            context.clone()
-=======
             context.clone(),
->>>>>>> 81cd04fc
         );
 
         Self {
